--- conflicted
+++ resolved
@@ -4,17 +4,11 @@
 
 'use strict';
 
-<<<<<<< HEAD
-const fs = require('fs');
-const path = require('path');
-const util = require('util');
-const _ = require('lodash');
-=======
+
 const _ = require('lodash');
 const fs = require('fs');
 const path = require('path');
 const util = require('util');
->>>>>>> 6e19a21b
 const async = require('async');
 const csv = require('csv-parse');
 const cli = require('cli');
@@ -221,16 +215,12 @@
 
       let runner = createRunner(result.script,
                                 result.payload,
-<<<<<<< HEAD
                                 {
                                   environment: options.environment,
                                   // This is used in the worker to resolve
                                   // the path to the processor module
                                   scriptPath: scriptPath
                                 });
-=======
-                                { environment: options.environment });
->>>>>>> 6e19a21b
       let intermediates = [];
 
       runner.events.on('phaseStarted', function(phase) {
@@ -244,13 +234,8 @@
       });
 
       runner.events.on('stats', function(stats) {
-<<<<<<< HEAD
-        intermediates.push(stats.report());
-        let report = stats.report();
-=======
         let report = stats.report();
         intermediates.push(report);
->>>>>>> 6e19a21b
         spinnerOff();
         log('Report for the previous %ss @ %s',
             result.script.config.statsInterval,
@@ -267,13 +252,7 @@
         spinnerOff();
         log('all scenarios completed');
         log('Complete report @ %s', report.timestamp);
-<<<<<<< HEAD
-
         printReport(report, { showScenarioCounts: true });
-=======
-        printReport(report);
->>>>>>> 6e19a21b
-
         report.phases = _.get(result, 'script.config.phases', []);
         delete report.latencies;
 
@@ -306,10 +285,6 @@
     });
 }
 
-<<<<<<< HEAD
-
-=======
->>>>>>> 6e19a21b
 function printReport(report, opts) {
   opts = opts || {};
 
